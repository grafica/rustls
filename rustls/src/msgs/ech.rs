--- conflicted
+++ resolved
@@ -1,15 +1,10 @@
 use crate::conn::ConnectionRandoms;
 use crate::hash_hs::HandshakeHash;
-<<<<<<< HEAD
 use crate::key_schedule::{
-    hkdf_expand, hkdf_expand_unprefixed, KeyScheduleHandshake, PayloadU8Len,
+    hkdf_expand, KeyScheduleHandshake, PayloadU8Len,
 };
 use crate::msgs::base::{PayloadU8, PayloadU16, PayloadU24};
 use crate::msgs::codec;
-=======
-use crate::key_schedule::{PayloadU8Len, KeyScheduleHandshake};
-use crate::msgs::base::{PayloadU16, PayloadU24, PayloadU8};
->>>>>>> af31c4ca
 use crate::msgs::codec::{Codec, Reader};
 use crate::msgs::enums::{ExtensionType, HandshakeType};
 use crate::msgs::handshake::ClientExtension::EchOuterExtensions;
@@ -275,48 +270,8 @@
         confirmation_transcript.start_hash(suite.get_hash());
         confirmation_transcript.add_message(message);
 
-<<<<<<< HEAD
         let mut shc = Self::server_hello_conf(server_hello);
         confirmation_transcript.update_raw(&mut shc);
-=======
-        let mut encoded_sh = Vec::new();
-        server_hello.encode_for_ech_confirmation(&mut encoded_sh);
-
-        let mut test_sh = Vec::new();
-        server_hello.encode(&mut test_sh);
-        println!("test_sh    {:?}", test_sh);
-        println!("encoded_sh {:?}", encoded_sh);
-        assert_eq!(test_sh.len(), encoded_sh.len());
-
-        let mut hmp_encoded = Vec::new();
-        HandshakeType::ServerHello.encode(&mut hmp_encoded);
-        codec::u24(encoded_sh.len() as u32).encode(&mut hmp_encoded);
-        hmp_encoded.append(&mut encoded_sh);
-        println!("hmp_encoded: {:?}", hmp_encoded);
-        confirmation_transcript.update_raw(&mut hmp_encoded);
-        let bytes = ks.server_ech_confirmation_secret(&confirmation_transcript.get_current_hash());
-        println!(" bytes: {:?}", &bytes.into_inner()[..8]);
-        println!("last 8: {:?}", &server_hello.random.get_encoding()[24..]);
-        /*
-        let zeroes = [0u8; digest::MAX_OUTPUT_LEN];
-        let zeroes = &zeroes[..suite.hkdf_algorithm.len()];
-        println!("len zeroes {}", zeroes.len());
-        let salt = ring::hkdf::Salt::new(suite.hkdf_algorithm, zeroes);
-
-
-
-        let key: PayloadU8 = hkdf_expand(
-
-            PayloadU8Len(8),
-            b"ech accept confirmation",
-            &confirmation_transcript.get_current_hash().as_ref(),
-        );
-        println!("server_hello.random: {:?}", server_hello.random.get_encoding());
-        println!("key:                 {:?}", key.0);
-        */
-        // TODO: Actually confirm
->>>>>>> af31c4ca
-
         let mut inner_transcript = HandshakeHash::new();
         inner_transcript.start_hash(suite.get_hash());
         inner_transcript.add_message(message);
